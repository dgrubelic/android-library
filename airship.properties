--- conflicted
+++ resolved
@@ -1,6 +1,2 @@
 # Airship Version
-<<<<<<< HEAD
 version = 7.3.0-dp1
-=======
-version = 7.2.3
->>>>>>> faaf48f3

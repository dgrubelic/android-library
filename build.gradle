buildscript {
    repositories {
        jcenter()
    }

    dependencies {
<<<<<<< HEAD
        classpath 'com.android.tools.build:gradle:2.2.1'
=======
        classpath 'com.android.tools.build:gradle:2.2.2'
>>>>>>> 953c2b43
        classpath 'com.jfrog.bintray.gradle:gradle-bintray-plugin:1.1'
        classpath 'com.github.dcendents:android-maven-gradle-plugin:1.4.1'
    }
}

allprojects {
    ext {
        airshipProperties = new Properties()
        airshipProperties.load(new FileInputStream("airship.properties"))
    }

    repositories {
        jcenter()
    }
}


task continuousIntegration
continuousIntegration.dependsOn(':sample:build', 'urbanairship-sdk:assembleRelease',
        'urbanairship-sdk:testReleaseUnitTest', 'urbanairship-sdk:javadoc')<|MERGE_RESOLUTION|>--- conflicted
+++ resolved
@@ -4,11 +4,7 @@
     }
 
     dependencies {
-<<<<<<< HEAD
-        classpath 'com.android.tools.build:gradle:2.2.1'
-=======
         classpath 'com.android.tools.build:gradle:2.2.2'
->>>>>>> 953c2b43
         classpath 'com.jfrog.bintray.gradle:gradle-bintray-plugin:1.1'
         classpath 'com.github.dcendents:android-maven-gradle-plugin:1.4.1'
     }

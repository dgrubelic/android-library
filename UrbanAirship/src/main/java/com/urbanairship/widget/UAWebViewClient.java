/*
Copyright 2009-2015 Urban Airship Inc. All rights reserved.

Redistribution and use in source and binary forms, with or without
modification, are permitted provided that the following conditions are met:

1. Redistributions of source code must retain the above copyright notice, this
list of conditions and the following disclaimer.

2. Redistributions in binary form must reproduce the above copyright notice,
this list of conditions and the following disclaimer in the documentation
and/or other materials provided with the distribution.

THIS SOFTWARE IS PROVIDED BY THE URBAN AIRSHIP INC ``AS IS'' AND ANY EXPRESS OR
IMPLIED WARRANTIES, INCLUDING, BUT NOT LIMITED TO, THE IMPLIED WARRANTIES OF
MERCHANTABILITY AND FITNESS FOR A PARTICULAR PURPOSE ARE DISCLAIMED. IN NO
EVENT SHALL URBAN AIRSHIP INC OR CONTRIBUTORS BE LIABLE FOR ANY DIRECT,
INDIRECT, INCIDENTAL, SPECIAL, EXEMPLARY, OR CONSEQUENTIAL DAMAGES (INCLUDING,
BUT NOT LIMITED TO, PROCUREMENT OF SUBSTITUTE GOODS OR SERVICES; LOSS OF USE,
DATA, OR PROFITS; OR BUSINESS INTERRUPTION) HOWEVER CAUSED AND ON ANY THEORY OF
LIABILITY, WHETHER IN CONTRACT, STRICT LIABILITY, OR TORT (INCLUDING NEGLIGENCE
OR OTHERWISE) ARISING IN ANY WAY OUT OF THE USE OF THIS SOFTWARE, EVEN IF
ADVISED OF THE POSSIBILITY OF SUCH DAMAGE.
 */

package com.urbanairship.widget;

import android.annotation.SuppressLint;
import android.net.Uri;
import android.os.Build;
import android.os.Bundle;
import android.webkit.HttpAuthHandler;
import android.webkit.ValueCallback;
import android.webkit.WebView;
import android.webkit.WebViewClient;

import com.urbanairship.Logger;
import com.urbanairship.UAirship;
import com.urbanairship.actions.ActionArguments;
import com.urbanairship.actions.ActionCompletionCallback;
import com.urbanairship.actions.ActionResult;
import com.urbanairship.actions.ActionRunRequestFactory;
import com.urbanairship.actions.ActionValue;
import com.urbanairship.actions.Situation;
import com.urbanairship.js.NativeBridge;
import com.urbanairship.js.UAJavascriptInterface;
import com.urbanairship.json.JsonException;
import com.urbanairship.json.JsonValue;
import com.urbanairship.richpush.RichPushMessage;
import com.urbanairship.util.UriUtils;

import org.json.JSONObject;

import java.util.ArrayList;
import java.util.HashMap;
import java.util.List;
import java.util.Locale;
import java.util.Map;

/**
 * <p>
 * A web view client that intercepts Urban Airship URLs and enables triggering
 * actions from javascript.
 * </p>
 * <p/>
 * <p>
 * The UAWebViewClient will intercept links with the 'uairship' scheme and with
 * the commands (supplied as the host) 'run-actions' or 'run-basic-actions'.
 * </p>
 * <p/>
 * <p>
 * The run-actions command runs a set of actions listed in the URL's query
 * options, by providing key=value pairs, where each pair's key is the name of
 * an action and the value is a JSON encoded string representing the value of
 * the action's {@link com.urbanairship.actions.ActionArguments}. The JSON
 * encoded string is decoded and converted to a List<Object> if the argument is
 * a JSONArray or a Map<String, Object> if the argument is a JSONObject.
 * </p>
 * <p/>
 * <p>
 * Example: uairship://run-actions?&add_tags=%5B%22one%22%2C%22two%22%5D
 * will run the "add_tags" with value "["one", "two"]".
 * </p>
 * <p/>
 * <p>
 * The run-basic-actions command is similar to run-actions, but the argument value
 * is treated as a string literal.
 * </p>
 * <p/>
 * <p>
 * Example: uairship://run-basic-actions?add_tags=one&remove_tags=two will run
 * the "add_tags" with the value "one", and perform the "remove_tags" action with
 * value "two".
 * </p>
 * <p/>
 * <p>
 * When extending this class, any overridden methods should call through to the
 * super class' implementations.
 * </p>
 */
public class UAWebViewClient extends WebViewClient {

    /**
     * Urban Airship's scheme. The web view client will override any
     * URLs that have this scheme by default.
     */
    public static final String UA_ACTION_SCHEME = "uairship";

    /**
     * Run basic actions command.
     */
    public static final String RUN_BASIC_ACTIONS_COMMAND = "run-basic-actions";

    /**
     * Run actions command.
     */
    public static final String RUN_ACTIONS_COMMAND = "run-actions";

    /**
     * Run actions command with a callback. Maps to
     * {@link com.urbanairship.js.UAJavascriptInterface#runActionCallback(String, com.urbanairship.actions.ActionValue, String)}.
     */
    private static final String RUN_ACTIONS_COMMAND_CALLBACK = "android-run-action-cb";

    /**
     * Close command to handle close method in the Javascript Interface.
     */
    private static final String CLOSE_COMMAND = "close";

    private ActionRunRequestFactory actionRunRequestFactory;

    private Map<String, Credentials> authRequestCredentials = new HashMap<>();
    private ActionCompletionCallback actionCompletionCallback;

    /**
     * Default constructor.
     */
    public UAWebViewClient() {
        this(new ActionRunRequestFactory());
    }

    /**
     * Constructs a UAWebViewClient with the specified ActionRunRequestFactory.
     *
     * @param actionRunRequestFactory The action run request factory.
     */
    UAWebViewClient(ActionRunRequestFactory actionRunRequestFactory) {
        this.actionRunRequestFactory = actionRunRequestFactory;
    }

    /**
     * Sets the action completion callback to be invoked whenever an {@link com.urbanairship.actions.Action}
     * is finished running from the web view.
     *
     * @param actionCompletionCallback The completion callback.
     */
    public void setActionCompletionCallback(ActionCompletionCallback actionCompletionCallback) {
        synchronized (this) {
            this.actionCompletionCallback = actionCompletionCallback;
        }
    }

    @Override
    public boolean shouldOverrideUrlLoading(WebView view, String url) {
        return interceptUrl(view, url);
    }

    @Override
    public void onLoadResource(WebView view, String url) {

        /*
         * Sometimes shouldOverrideUrlLoading is not called when the uairship library is ready for whatever reasons,
         * but once shouldOverrideUrlLoading is called and returns true it will prevent onLoadResource from
         * being called with the url.
         */

        interceptUrl(view, url);
    }

    /**
     * Intercepts a url for our JS bridge.
     *
     * @param view The web view.
     * @param url The url being loaded.
     * @return <code>true</code> if the url was loaded, otherwise <code>false</code>.
     */
    private boolean interceptUrl(WebView view, String url) {
        Uri uri = Uri.parse(url);

        if (!uri.getScheme().equals(UA_ACTION_SCHEME) || view == null || !isWhiteListed(view.getUrl())) {
            return false;
        }

        RichPushMessage message = null;
        if (view instanceof RichPushMessageWebView) {
            message = ((RichPushMessageWebView) view).getCurrentMessage();
        }

        Logger.verbose("Intercepting: " + url);
        if (RUN_BASIC_ACTIONS_COMMAND.equals(uri.getHost())) {
            Logger.info("Running run basic actions command for URL: " + url);
            runActions(decodeActionArguments(uri, true), message);
        } else if (RUN_ACTIONS_COMMAND.equals(uri.getHost())) {
            Logger.info("Running run actions command for URL: " + url);
            runActions(decodeActionArguments(uri, false), message);
        } else if (RUN_ACTIONS_COMMAND_CALLBACK.equals(uri.getHost())) {
            Logger.info("Running run actions command with callback for URL: " + url);
            UAJavascriptInterface jsInterface = new UAJavascriptInterface(view, message);
            List<String> paths = uri.getPathSegments();
            if (paths.size() == 3) {
                Logger.info("Action: " + paths.get(0) + ", Args: " + paths.get(1) + ", Callback: " + paths.get(2));
                jsInterface.actionCall(paths.get(0), paths.get(1), paths.get(2));
            } else {
                Logger.error("Unable to run action, invalid number of arguments.");
            }
        } else if (CLOSE_COMMAND.equals(uri.getHost())) {
            Logger.info("Running close command for URL: " + url);
            UAJavascriptInterface jsInterface = new UAJavascriptInterface(view, message);
            jsInterface.close();
        } else {
            Logger.warn("Unrecognized command: " + uri.getHost()
                    + " for URL: " + url);

            return false;
        }

        return true;
    }

    /**
     * Performs actions from the run actions command.
     *
     * @param arguments Map of action to action arguments to run.
     * @param message The optional rich push message associated with the web view.
     */
    private void runActions(Map<String, List<ActionValue>> arguments, RichPushMessage message) {
        if (arguments == null) {
            return;
        }

        Bundle metadata = new Bundle();
        if (message != null) {
            metadata.putString(ActionArguments.RICH_PUSH_ID_METADATA, message.getMessageId());
        }

        for (String actionName : arguments.keySet()) {
            for (ActionValue arg : arguments.get(actionName)) {
                actionRunRequestFactory.createActionRequest(actionName)
                                       .setValue(arg)
                                       .setMetadata(metadata)
                                       .setSituation(Situation.WEB_VIEW_INVOCATION)
                                       .run(new ActionCompletionCallback() {
                                           @Override
                                           public void onFinish(ActionArguments arguments, ActionResult result) {
                                               synchronized (this) {
                                                   if (actionCompletionCallback != null) {
                                                       actionCompletionCallback.onFinish(arguments, result);
                                                   }
                                               }
                                           }
                                       });
            }
        }

    }

    /**
     * Decodes actions with basic URL or URL+json encoding
     *
     * @param uri The uri.
     * @param basicEncoding A boolean to select for basic encoding
     * @return A map of action values under action name strings or returns null if decoding error occurs.
     */
    private Map<String, List<ActionValue>> decodeActionArguments(Uri uri, boolean basicEncoding) {
        Map<String, List<String>> options = UriUtils.getQueryParameters(uri);
        if (options == null) {
            return null;
        }

        Map<String, List<ActionValue>> decodedActions = new HashMap<>();

        for (String actionName : options.keySet()) {
            List<ActionValue> decodedActionArguments = new ArrayList<>();

            if (options.get(actionName) == null) {
                Logger.warn("No arguments to decode for actionName: " + actionName);
                return null;
            }

            for (String arg : options.get(actionName)) {
                try {
                    JsonValue jsonValue = basicEncoding ? JsonValue.wrap(arg) : JsonValue.parseString(arg);
                    decodedActionArguments.add(new ActionValue(jsonValue));
                } catch (JsonException e) {
                    Logger.warn("Invalid json. Unable to create action argument "
                            + actionName + " with args: " + arg, e);
                    return null;
                }
            }

            decodedActions.put(actionName, decodedActionArguments);
        }

        if (decodedActions.isEmpty()) {
            Logger.warn("Error no action names are present in the actions key set");
            return null;
        }

        return decodedActions;
    }

    @Override
    @SuppressLint("NewAPI")
    public void onPageFinished(final WebView view, String url) {
        if (view == null) {
            return;
        }

        if (!isWhiteListed(url)) {
            Logger.debug("UAWebViewClient - " + url + " is not a white listed URL. Urban Airship Javascript interface will not be accessible.");
            return;
        }

        Logger.info("Loading UrbanAirship Javascript interface.");


        RichPushMessage message = null;
        if (view instanceof RichPushMessageWebView) {
            message = ((RichPushMessageWebView) view).getCurrentMessage();
        }

        UAJavascriptInterface jsInterface = new UAJavascriptInterface(view, message);

        final String jsWrapper = createJavascriptInterfaceWrapper(jsInterface);
        final String nativeBridge = NativeBridge.getJavaScriptSource();

<<<<<<< HEAD
        if (!isWhiteListed(url)) {
            Logger.warn(url + " is not a white listed URL. Urban Airship Javascript interface will not be accessible.");
            return;
        }

        if (Build.VERSION.SDK_INT >= 17) {
            UAJavascriptInterface javascriptInterface;

            if (view instanceof RichPushMessageWebView) {
                javascriptInterface = new UAJavascriptInterface(view, ((RichPushMessageWebView) view).getCurrentMessage());
            } else {
                javascriptInterface = new UAJavascriptInterface(view);
            }

            javascriptInterface.setActionCompletionCallback(new ActionCompletionCallback() {
                @Override
                public void onFinish(ActionArguments arguments, ActionResult result) {
                    synchronized (this) {
                        if (actionCompletionCallback != null) {
                            actionCompletionCallback.onFinish(arguments, result);
                        }
                    }
                }
            });

            view.addJavascriptInterface(javascriptInterface, UAJavascriptInterface.JAVASCRIPT_IDENTIFIER);
=======
        if (Build.VERSION.SDK_INT >= 19) {

            // Load the jsWrapper first
            view.evaluateJavascript(jsWrapper, new ValueCallback<String>() {
                @Override
                @SuppressLint("NewApi")
                public void onReceiveValue(String value) {
                    view.evaluateJavascript(nativeBridge, null);
                }
            });

        } else {
            // Load the jsWrapper first.
            view.loadUrl("javascript:" + jsWrapper);
            view.loadUrl("javascript:" + nativeBridge);
>>>>>>> 315257cb
        }
    }

    /**
     * Checks if the URL is white listed.
     *
     * @param url The URL being loaded.
     * @return <code>true</code> if the URL is white listed, otherwise <code>false</code>.
     */
    private boolean isWhiteListed(String url) {
        return UAirship.shared().getWhitelist().isWhitelisted(url);

    }

    @Override
    public void onReceivedHttpAuthRequest(WebView view, HttpAuthHandler handler, String host,
                                          String realm) {
        Credentials credentials = authRequestCredentials.get(host);
        if (credentials != null) {
            handler.proceed(credentials.username, credentials.password);
        }
    }

    /**
     * Adds auth request credentials for a host.
     *
     * @param expectedAuthHost The expected host.
     * @param username The auth user.
     * @param password The auth password.
     */
    void addAuthRequestCredentials(String expectedAuthHost, String username, String password) {
        authRequestCredentials.put(expectedAuthHost, new Credentials(username, password));
    }

    /**
     * Removes auth request credentials for a host.
     *
     * @param expectedAuthHost The expected host.
     */
    void removeAuthRequestCredentials(String expectedAuthHost) {
        authRequestCredentials.remove(expectedAuthHost);
    }

    /**
     * Credentials model class.
     */
    private static class Credentials {
        final String username;
        final String password;

        Credentials(String username, String password) {
            this.username = username;
            this.password = password;
        }
    }

    String createJavascriptInterfaceWrapper(UAJavascriptInterface jsInterface) {
        StringBuilder sb = new StringBuilder().append("var _UAirship = {};");

        // Getters
        sb.append(createGetter("getDeviceModel", jsInterface.getDeviceModel()))
          .append(createGetter("getMessageId", jsInterface.getMessageId()))
          .append(createGetter("getMessageTitle", jsInterface.getMessageTitle()))
          .append(createGetter("getMessageSentDate", jsInterface.getMessageSentDate()))
          .append(createGetter("getMessageSentDateMS", jsInterface.getMessageSentDateMS()))
          .append(createGetter("getUserId", jsInterface.getUserId()));

        // Invoke helper method
        sb.append("_UAirship.invoke = function(url){")
          .append("var f = document.createElement('iframe');")
          .append("f.style.display = 'none';")
          .append("f.src = url;")
          .append("document.body.appendChild(f);")
          .append("f.parentNode.removeChild(f);")
          .append("};");

        // Close
        sb.append("_UAirship.close=function(){_UAirship.invoke('uairship://close');};");

        // ActionCall
        sb.append("_UAirship.actionCall=function(name, args, callback){")
          .append("var url = 'uairship://android-run-action-cb/' + name + '/' + encodeURIComponent(args) +'/' + callback;")
          .append("_UAirship.invoke(url);")
          .append("};");

        return sb.toString();
    }

    private String createGetter(String functionName, String value) {
        return String.format(Locale.US, "_UAirship.%s = function(){return %s;};", functionName, JSONObject.quote(value));
    }

    private String createGetter(String functionName, long value) {
        return String.format(Locale.US, "_UAirship.%s = function(){return %d;};", functionName, value);
    }
}<|MERGE_RESOLUTION|>--- conflicted
+++ resolved
@@ -334,34 +334,6 @@
         final String jsWrapper = createJavascriptInterfaceWrapper(jsInterface);
         final String nativeBridge = NativeBridge.getJavaScriptSource();
 
-<<<<<<< HEAD
-        if (!isWhiteListed(url)) {
-            Logger.warn(url + " is not a white listed URL. Urban Airship Javascript interface will not be accessible.");
-            return;
-        }
-
-        if (Build.VERSION.SDK_INT >= 17) {
-            UAJavascriptInterface javascriptInterface;
-
-            if (view instanceof RichPushMessageWebView) {
-                javascriptInterface = new UAJavascriptInterface(view, ((RichPushMessageWebView) view).getCurrentMessage());
-            } else {
-                javascriptInterface = new UAJavascriptInterface(view);
-            }
-
-            javascriptInterface.setActionCompletionCallback(new ActionCompletionCallback() {
-                @Override
-                public void onFinish(ActionArguments arguments, ActionResult result) {
-                    synchronized (this) {
-                        if (actionCompletionCallback != null) {
-                            actionCompletionCallback.onFinish(arguments, result);
-                        }
-                    }
-                }
-            });
-
-            view.addJavascriptInterface(javascriptInterface, UAJavascriptInterface.JAVASCRIPT_IDENTIFIER);
-=======
         if (Build.VERSION.SDK_INT >= 19) {
 
             // Load the jsWrapper first
@@ -377,7 +349,6 @@
             // Load the jsWrapper first.
             view.loadUrl("javascript:" + jsWrapper);
             view.loadUrl("javascript:" + nativeBridge);
->>>>>>> 315257cb
         }
     }
 
